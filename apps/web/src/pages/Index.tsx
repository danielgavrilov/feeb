--- conflicted
+++ resolved
@@ -635,21 +635,6 @@
 
   return (
     <div className="min-h-screen bg-background">
-<<<<<<< HEAD
-      <header className="bg-card border-b border-border sticky top-0 z-50 shadow-sm">
-        <div className="container mx-auto px-6 py-4">
-          <div className="flex items-center justify-between">
-            <div className="flex items-center gap-3">
-              <img src="/logo.svg" alt="Feeb Logo" className="w-8 h-8 feeb-logo" />
-              <h1 className="text-2xl font-bold text-brand-primary">Feeb</h1>
-            </div>
-            <div className="flex items-center gap-4">
-              <LanguageSelector size="compact" />
-              <span className="text-sm text-muted-foreground">
-                {restaurant?.name || t("common.restaurant.fallback")}
-              </span>
-            </div>
-=======
       <header className="sticky top-0 z-50 border-b border-border/70 bg-card/95 shadow-sm backdrop-blur">
         <div className="mx-auto flex w-full max-w-6xl flex-col gap-3 px-4 py-3 sm:flex-row sm:items-center sm:justify-between sm:px-6">
           <div className="flex items-center gap-3">
@@ -661,25 +646,18 @@
             <span className="truncate font-semibold text-brand-primary/80">
               {restaurant?.name || "No restaurant selected"}
             </span>
->>>>>>> d55dfabf
           </div>
         </div>
       </header>
 
       <main className="mx-auto flex w-full max-w-6xl flex-col gap-6 px-3 pb-10 pt-6 sm:px-4 lg:gap-10">
         <Tabs value={activeTab} onValueChange={handleTabsValueChange} className="w-full">
-<<<<<<< HEAD
-          <TabsList className="mb-6 flex w-full flex-wrap gap-2 sm:gap-3 sm:h-14">
-            <TabsTrigger value="landing" className="flex-1 min-w-[140px] text-sm font-semibold sm:text-base">
-              {t("navigation.landing")}
-=======
           <TabsList className="mb-6 flex w-full flex-nowrap gap-2 overflow-x-auto rounded-xl border border-border/60 bg-muted/40 p-1 sm:gap-3">
             <TabsTrigger
               value="landing"
               className="flex-1 min-w-[120px] flex-shrink-0 whitespace-nowrap rounded-lg px-4 py-2 text-sm font-semibold transition-colors data-[state=active]:bg-background data-[state=active]:shadow sm:min-w-[140px] sm:text-base"
             >
               Landing
->>>>>>> d55dfabf
             </TabsTrigger>
             <TabsTrigger
               value="add"
@@ -690,16 +668,6 @@
             >
               {t("navigation.add")}
             </TabsTrigger>
-<<<<<<< HEAD
-            <TabsTrigger value="recipes" className="flex-1 min-w-[140px] text-sm font-semibold sm:text-base">
-              {t("navigation.recipes")}
-            </TabsTrigger>
-            <TabsTrigger value="menu" className="flex-1 min-w-[140px] text-sm font-semibold sm:text-base">
-              {t("navigation.menu")}
-            </TabsTrigger>
-            <TabsTrigger value="settings" className="flex-1 min-w-[140px] text-sm font-semibold sm:text-base">
-              {t("navigation.settings")}
-=======
             <TabsTrigger
               value="recipes"
               className="flex-1 min-w-[120px] flex-shrink-0 whitespace-nowrap rounded-lg px-4 py-2 text-sm font-semibold transition-colors data-[state=active]:bg-background data-[state=active]:shadow sm:min-w-[140px] sm:text-base"
@@ -717,7 +685,6 @@
               className="flex-1 min-w-[120px] flex-shrink-0 whitespace-nowrap rounded-lg px-4 py-2 text-sm font-semibold transition-colors data-[state=active]:bg-background data-[state=active]:shadow sm:min-w-[140px] sm:text-base"
             >
               Settings
->>>>>>> d55dfabf
             </TabsTrigger>
           </TabsList>
 
