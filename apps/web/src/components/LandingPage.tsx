import { useMemo, useState } from "react";
import { Link } from "react-router-dom";
import { Button } from "@/components/ui/button";
import { Card } from "@/components/ui/card";
import ProgressTracker, { ProgressStep } from "@/components/ProgressTracker";
import { useNextStep, isCarouselStep } from "@/hooks/useNextStep";
import { mockRestaurant, RestaurantProgress } from "@/data/mockRestaurant";
import { useLanguage } from "@/contexts/LanguageContext";

interface LandingPageProps {
  restaurantName?: string;
  menuUploaded?: boolean;
  ingredientsConfirmed?: boolean;
  customisationDone?: boolean;
  imagesUploaded?: boolean;
  showImages?: boolean;
  totalRecipes?: number;
  unconfirmedRecipes?: number;
  onReviewFirstRecipe?: () => void;
}

type QuickActionId =
  | "uploadMenu"
  | "addDish"
  | "recipeBook"
  | "uploadPhotos"
  | "customiseMenu"
  | "support"
  | "pricing";

interface QuickActionConfig {
  icon: string;
  href: string;
  id: QuickActionId;
}

const QUICK_ACTION_CONFIG: QuickActionConfig[] = [
  { icon: "📤", href: "/upload", id: "uploadMenu" },
  { icon: "➕", href: "/add", id: "addDish" },
  { icon: "📚", href: "/recipes", id: "recipeBook" },
  { icon: "📸", href: "/photos", id: "uploadPhotos" },
  { icon: "⚙️", href: "/customise", id: "customiseMenu" },
  { icon: "💬", href: "/support", id: "support" },
  { icon: "📈", href: "/pricing", id: "pricing" },
];

export const LandingPage = ({
  restaurantName,
  menuUploaded: menuUploadedProp,
  ingredientsConfirmed: ingredientsConfirmedProp,
  customisationDone: customisationDoneProp,
  imagesUploaded: imagesUploadedProp,
  showImages: showImagesProp,
  totalRecipes = 0,
  unconfirmedRecipes = 0,
  onReviewFirstRecipe,
}: LandingPageProps) => {
  const { t } = useLanguage();
  const effectiveMenuUploaded = menuUploadedProp ?? totalRecipes > 0;
  const effectiveIngredientsConfirmed =
    ingredientsConfirmedProp ?? (effectiveMenuUploaded ? unconfirmedRecipes === 0 : false);
  const wantsImages = showImagesProp ?? mockRestaurant.showImages;
  const effectiveImagesUploaded = imagesUploadedProp ?? mockRestaurant.imagesUploaded;

  const quickActions = useMemo(
    () =>
      QUICK_ACTION_CONFIG.map((action) => ({
        ...action,
        label: t(`landing.quickActions.${action.id}.label`),
        description: t(`landing.quickActions.${action.id}.description`),
      })),
    [t],
  );

  const restaurant = useMemo<RestaurantProgress>(
    () => ({
      name: restaurantName ?? mockRestaurant.name,
      menuUploaded: effectiveMenuUploaded,
      ingredientsConfirmed: effectiveIngredientsConfirmed,
      customisationDone: customisationDoneProp ?? mockRestaurant.customisationDone,
      imagesUploaded: effectiveImagesUploaded,
      showImages: wantsImages,
    }),
    [
      restaurantName,
      effectiveMenuUploaded,
      effectiveIngredientsConfirmed,
      customisationDoneProp,
      effectiveImagesUploaded,
      wantsImages,
    ],
  );

  const { nextStep, isSetupComplete } = useNextStep(restaurant, { unconfirmedRecipes });
  const carouselStep = isCarouselStep(nextStep) ? nextStep : null;
  const actionStep = carouselStep ? null : nextStep;
  const [upsellDismissed, setUpsellDismissed] = useState(false);

  const reviewStatusMessage = useMemo(() => {
    if (!effectiveMenuUploaded) {
      return null;
    }

    if (unconfirmedRecipes > 0) {
      return t("landing.reviewStatus.pending", { count: unconfirmedRecipes });
    }

    if (totalRecipes > 0) {
      return t("landing.reviewStatus.complete");
    }

    return null;
  }, [effectiveMenuUploaded, t, unconfirmedRecipes, totalRecipes]);

  const isReviewAction =
    actionStep?.actionLink === "/recipes?status=needs_review" || actionStep?.actionLink === "/ingredients";

  const progressSteps = useMemo<ProgressStep[]>(() => {
    if (!restaurant) return [];

    const wantsImagesForStep = restaurant.showImages ?? true;

    return [
      {
        key: "upload",
        label: t("landing.progressSteps.upload"),
        link: "/upload",
        completed: restaurant.menuUploaded,
        isCurrent: !restaurant.menuUploaded,
      },
      {
        key: "confirm",
        label: t("landing.progressSteps.confirm"),
        link: "/ingredients",
        completed: restaurant.ingredientsConfirmed,
        isCurrent: restaurant.menuUploaded && !restaurant.ingredientsConfirmed,
      },
      {
        key: "customise",
        label: t("landing.progressSteps.customise"),
        link: "/customise",
        completed: restaurant.customisationDone,
        isCurrent:
          restaurant.menuUploaded &&
          restaurant.ingredientsConfirmed &&
          !restaurant.customisationDone,
      },
      {
        key: "photos",
        label: t("landing.progressSteps.photos"),
        link: "/photos",
        completed: !wantsImagesForStep || restaurant.imagesUploaded,
        isCurrent:
          restaurant.menuUploaded &&
          restaurant.ingredientsConfirmed &&
          restaurant.customisationDone &&
          wantsImagesForStep &&
          !restaurant.imagesUploaded,
      },
      {
        key: "live",
        label: t("landing.progressSteps.live"),
        link: "/menu",
        completed: isSetupComplete,
        isCurrent: isSetupComplete,
      },
    ];
  }, [restaurant, t, isSetupComplete]);

  const completedCount = progressSteps.filter((step) => step.completed).length;
  const progressSummary = t("landing.progressSummary", {
    completed: completedCount,
    total: progressSteps.length,
  });

  return (
    <div className="space-y-8 py-4">
      <section
        className="rounded-3xl border border-orange-100 bg-gradient-to-br from-orange-50 via-white to-rose-50 p-4 shadow-sm sm:p-6"
      >
        <p className="text-xs font-semibold uppercase tracking-wide text-orange-500">
          {carouselStep ? t("landing.heroLive") : t("landing.heroGettingLive")}
        </p>
        {actionStep ? (
          <div className="mt-3 space-y-4">
            <div className="space-y-2">
              <h1 className="text-2xl font-semibold text-slate-900 sm:text-3xl">
                {actionStep.title}
              </h1>
              <p className="text-sm leading-relaxed text-slate-700">
                {actionStep.description}
              </p>
              {isReviewAction && reviewStatusMessage ? (
                <p className="text-xs font-semibold text-amber-600">{reviewStatusMessage}</p>
              ) : null}
            </div>
            {isReviewAction && onReviewFirstRecipe ? (
              <Button className="w-full sm:w-auto" onClick={onReviewFirstRecipe}>
                {actionStep.actionLabel}
              </Button>
            ) : (
              <Button asChild className="w-full sm:w-auto">
                <Link to={actionStep.actionLink}>{actionStep.actionLabel}</Link>
              </Button>
            )}
          </div>
        ) : (
          <div className="mt-3 space-y-4">
            <div className="space-y-2">
              <h1 className="text-2xl font-semibold text-slate-900 sm:text-3xl">
                {t("landing.greeting", { name: restaurant.name })}
              </h1>
              <p className="text-sm leading-relaxed text-slate-700">
                {t("landing.quickWins")}
              </p>
            </div>
            <div className="-mx-1 flex snap-x gap-3 overflow-x-auto pb-1">
              {carouselStep?.carousel.map(item => (
                <Card
                  key={item.title}
                  className="min-w-[220px] snap-center border-none bg-white/80 p-4 shadow-md"
                >
                  <div className="flex h-full flex-col justify-between gap-3">
                    <div>
                      <h3 className="text-lg font-semibold text-slate-900">{item.title}</h3>
                    </div>
                    <Button asChild variant="secondary" className="w-full">
                      <Link to={item.actionLink}>{item.actionLabel}</Link>
                    </Button>
                  </div>
                </Card>
              ))}
            </div>
          </div>
        )}
      </section>

      <ProgressTracker steps={progressSteps} summary={progressSummary} />

      <section>
<<<<<<< HEAD
        <div className="flex items-baseline justify-between">
          <h2 className="text-lg font-semibold text-foreground">{t("landing.quickActionsTitle")}</h2>
          <span className="text-xs text-muted-foreground">{t("landing.quickActionsSubtitle")}</span>
=======
        <div className="flex flex-col gap-1 sm:flex-row sm:items-baseline sm:justify-between">
          <h2 className="text-lg font-semibold text-foreground">Quick actions</h2>
          <span className="text-xs text-muted-foreground">Focus on one task at a time</span>
>>>>>>> d55dfabf
        </div>
        <div className="mt-4 grid grid-cols-1 gap-3 sm:grid-cols-2 lg:grid-cols-3">
          {quickActions.map(action => (
            <Link key={action.id} to={action.href}>
              <Card className="flex h-full flex-col gap-2 rounded-2xl border border-border/70 p-4 transition hover:-translate-y-1 hover:border-emerald-400 hover:shadow-md">
                <span className="text-2xl" aria-hidden>
                  {action.icon}
                </span>
                <span className="text-sm font-semibold text-foreground">{action.label}</span>
                <span className="text-xs text-muted-foreground">{action.description}</span>
              </Card>
            </Link>
          ))}
        </div>
      </section>

      {isSetupComplete && !upsellDismissed ? (
        <section>
          <div className="flex items-start justify-between gap-3 rounded-2xl border border-teal-100 bg-teal-50/80 p-4">
            <div className="space-y-1">
              <p className="text-sm font-semibold text-teal-900">{t("landing.upsellTitle")}</p>
              <p className="text-xs text-teal-800">{t("landing.upsellDescription")}</p>
            </div>
            <div className="flex items-center gap-2">
              <Button asChild variant="ghost" size="sm">
                <Link to="/pricing">{t("landing.upsellAction")}</Link>
              </Button>
              <button
                type="button"
                onClick={() => setUpsellDismissed(true)}
                className="text-xs font-medium text-teal-700 underline-offset-2 hover:underline"
              >
                {t("landing.upsellDismiss")}
              </button>
            </div>
          </div>
        </section>
      ) : null}
    </div>
  );
};

export default LandingPage;<|MERGE_RESOLUTION|>--- conflicted
+++ resolved
@@ -238,15 +238,9 @@
       <ProgressTracker steps={progressSteps} summary={progressSummary} />
 
       <section>
-<<<<<<< HEAD
-        <div className="flex items-baseline justify-between">
-          <h2 className="text-lg font-semibold text-foreground">{t("landing.quickActionsTitle")}</h2>
-          <span className="text-xs text-muted-foreground">{t("landing.quickActionsSubtitle")}</span>
-=======
         <div className="flex flex-col gap-1 sm:flex-row sm:items-baseline sm:justify-between">
           <h2 className="text-lg font-semibold text-foreground">Quick actions</h2>
           <span className="text-xs text-muted-foreground">Focus on one task at a time</span>
->>>>>>> d55dfabf
         </div>
         <div className="mt-4 grid grid-cols-1 gap-3 sm:grid-cols-2 lg:grid-cols-3">
           {quickActions.map(action => (
