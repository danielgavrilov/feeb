--- conflicted
+++ resolved
@@ -61,9 +61,6 @@
     return false;
   }
 
-<<<<<<< HEAD
-  const summary = getDishAllergenSummary(dish);
-=======
   const { codes, keywords, category } = definition;
   const normalizedCodeSet = new Set<string>([definition.id.toLowerCase(), ...codes.map((code) => code.toLowerCase())]);
   const normalizedNameSet = new Set<string>([
@@ -71,23 +68,11 @@
     ...keywords.map((keyword) => keyword.toLowerCase()),
   ]);
   const normalizedKeywords = keywords.map((keyword) => keyword.toLowerCase());
->>>>>>> fea62592
 
   if (definition.id === "vegan") {
     return !isVeganFriendly(summary);
   }
 
-<<<<<<< HEAD
-  if (definition.id === "vegetarian") {
-    return !isVegetarianFriendly(summary);
-  }
-
-  if (definition.category === "allergen" && summary.familyCodes.has(definition.id.toLowerCase())) {
-    return true;
-  }
-
-  return definition.codes.some((code) => summary.canonicalCodes.has(code.toLowerCase()));
-=======
       if (normalizedCodeSet.has(code) || normalizedCodeSet.has(name)) {
         return true;
       }
@@ -108,7 +93,6 @@
         ingredient.name.toLowerCase().includes(candidate.replace("en:", "")),
       )),
   );
->>>>>>> fea62592
 };
 
 interface MenuViewProps {
